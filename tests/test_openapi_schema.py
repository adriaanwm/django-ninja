import sys
from typing import List, Union
from unittest.mock import Mock

import pytest
from django.contrib.admin.views.decorators import staff_member_required
from django.test import Client, override_settings

from ninja import Body, Field, File, Form, NinjaAPI, Query, Schema, UploadedFile
from ninja.openapi.urls import get_openapi_urls
from ninja.renderers import JSONRenderer

api = NinjaAPI()


class Payload(Schema):
    i: int
    f: float


class TypeA(Schema):
    a: str


class TypeB(Schema):
    b: str


def to_camel(string: str) -> str:
    return "".join(word.capitalize() for word in string.split("_"))


class Response(Schema):
    i: int
    f: float = Field(..., title="f title", description="f desc")

    class Config(Schema.Config):
        alias_generator = to_camel
        allow_population_by_field_name = True


@api.post("/test", response=Response)
def method(request, data: Payload):
    return data.dict()


@api.post("/test-alias", response=Response, by_alias=True)
def method_alias(request, data: Payload):
    return data.dict()


@api.post("/test_list", response=List[Response])
def method_list_response(request, data: List[Payload]):
    return []


@api.post("/test-body", response=Response)
def method_body(request, i: int = Body(...), f: float = Body(...)):
    return dict(i=i, f=f)


@api.post("/test-body-schema", response=Response)
def method_body_schema(request, data: Payload):
    return dict(i=data.i, f=data.f)


@api.get("/test-path/{int:i}/{f}", response=Response)
def method_path(request, i: int, f: float):
    return dict(i=i, f=f)


@api.post("/test-form", response=Response)
def method_form(request, data: Payload = Form(...)):
    return dict(i=data.i, f=data.f)


@api.post("/test-form-single", response=Response)
def method_form_single(request, data: float = Form(...)):
    return dict(i=int(data), f=data)


@api.post("/test-form-body", response=Response)
def method_form_body(request, i: int = Form(10), s: str = Body("10")):
    return dict(i=i, s=s)


@api.post("/test-form-file", response=Response)
def method_form_file(request, files: List[UploadedFile], data: Payload = Form(...)):
    return dict(i=data.i, f=data.f)


@api.post("/test-body-file", response=Response)
def method_body_file(
    request,
    files: List[UploadedFile],
    body: Payload = Body(...),
):
    return dict(i=body.i, f=body.f)


@api.post("/test-union-type", response=Response)
def method_union_payload(request, data: Union[TypeA, TypeB]):
    return dict(i=data.i, f=data.f)


@api.post("/test-union-type-with-simple", response=Response)
def method_union_payload_and_simple(request, data: Union[int, TypeB]):
    return data.dict()


if sys.version_info >= (3, 10):
    # This requires Python 3.10 or higher (PEP 604), so we're using eval to
    # conditionally make it available
    @api.post("/test-new-union-type", response=Response)
    def method_new_union_payload(request, data: "TypeA | TypeB"):
        return dict(i=data.i, f=data.f)


@api.post(
    "/test-title-description/",
    tags=["a-tag"],
    summary="Best API Ever",
    response=Response,
)
def method_test_title_description(
    request,
    param1: int = Query(..., title="param 1 title"),
    param2: str = Query("A Default", description="param 2 desc"),
    file: UploadedFile = File(..., description="file param desc"),
):
    return dict(i=param1, f=param2)


@api.post("/test-deprecated-example-examples/")
def method_test_deprecated_example_examples(
    request,
    param1: int = Query(None, deprecated=True),
    param2: str = Query(..., example="Example Value"),
    param3: str = Query(
        ...,
        max_length=5,
        examples={
            "normal": {
                "summary": "A normal example",
                "description": "A **normal** string works correctly.",
                "value": "Foo",
            },
            "invalid": {
                "summary": "Invalid data is rejected with an error",
                "value": "MoreThan5Length",
            },
        },
    ),
    param4: int = Query(None, deprecated=True, include_in_schema=False),
):
    return dict(i=param2, f=param3)


def test_schema_views(client: Client):
    assert client.get("/api/").status_code == 404
    assert client.get("/api/docs").status_code == 200
    assert client.get("/api/openapi.json").status_code == 200


def test_schema_views_no_INSTALLED_APPS(client: Client):
    "Making sure that cdn and included js works fine"
    from django.conf import settings

    # removing ninja from settings:
    INSTALLED_APPS = [i for i in settings.INSTALLED_APPS if i != "ninja"]

    @override_settings(INSTALLED_APPS=INSTALLED_APPS)
    def call_docs():
        assert client.get("/api/docs").status_code == 200

    call_docs()


@pytest.fixture(scope="session")
def schema():
    return api.get_openapi_schema()


def test_schema(schema):
    method = schema["paths"]["/api/test"]["post"]

    assert method["requestBody"] == {
        "content": {
            "application/json": {"schema": {"$ref": "#/components/schemas/Payload"}}
        },
        "required": True,
    }
    assert method["responses"] == {
        200: {
            "content": {
                "application/json": {
                    "schema": {"$ref": "#/components/schemas/Response"}
                }
            },
            "description": "OK",
        }
    }
    assert schema.schemas == {
        "Response": {
            "title": "Response",
            "type": "object",
            "properties": {
                "i": {"title": "I", "type": "integer"},
                "f": {"description": "f desc", "title": "f title", "type": "number"},
            },
            "required": ["i", "f"],
        },
        "Payload": {
            "title": "Payload",
            "type": "object",
            "properties": {
                "i": {"title": "I", "type": "integer"},
                "f": {"title": "F", "type": "number"},
            },
            "required": ["i", "f"],
        },
        "TypeA": {
            "properties": {
                "a": {"title": "A", "type": "string"},
            },
            "required": ["a"],
            "title": "TypeA",
            "type": "object",
        },
        "TypeB": {
            "properties": {
                "b": {"title": "B", "type": "string"},
            },
            "required": ["b"],
            "title": "TypeB",
            "type": "object",
        },
    }


def test_schema_alias(schema):
    method = schema["paths"]["/api/test-alias"]["post"]

    assert method["requestBody"] == {
        "content": {
            "application/json": {"schema": {"$ref": "#/components/schemas/Payload"}}
        },
        "required": True,
    }
    assert method["responses"] == {
        200: {
            "content": {
                "application/json": {
                    "schema": {"$ref": "#/components/schemas/Response"}
                }
            },
            "description": "OK",
        }
    }
    # ::TODO:: this is currently broken if not all responses for same schema use the same by_alias
    """
    assert schema.schemas == {
        "Response": {
            "title": "Response",
            "type": "object",
            "properties": {
                "I": {"title": "I", "type": "integer"},
                "F": {"title": "F", "type": "number"},
            },
            "required": ["i", "f"],
        },
        "Payload": {
            "title": "Payload",
            "type": "object",
            "properties": {
                "i": {"title": "I", "type": "integer"},
                "f": {"title": "F", "type": "number"},
            },
            "required": ["i", "f"],
        },
    }
    """


def test_schema_list(schema):
    method_list = schema["paths"]["/api/test_list"]["post"]

    assert method_list["requestBody"] == {
        "content": {
            "application/json": {
                "schema": {
                    "items": {"$ref": "#/components/schemas/Payload"},
                    "title": "Data",
                    "type": "array",
                }
            }
        },
        "required": True,
    }
    assert method_list["responses"] == {
        200: {
            "content": {
                "application/json": {
                    "schema": {
                        "items": {"$ref": "#/components/schemas/Response"},
                        "title": "Response",
                        "type": "array",
                    }
                }
            },
            "description": "OK",
        }
    }

    assert schema["components"]["schemas"] == {
        "Payload": {
            "properties": {
                "f": {"title": "F", "type": "number"},
                "i": {"title": "I", "type": "integer"},
            },
            "required": ["i", "f"],
            "title": "Payload",
            "type": "object",
        },
        "TypeA": {
            "properties": {
                "a": {"title": "A", "type": "string"},
            },
            "required": ["a"],
            "title": "TypeA",
            "type": "object",
        },
        "TypeB": {
            "properties": {
                "b": {"title": "B", "type": "string"},
            },
            "required": ["b"],
            "title": "TypeB",
            "type": "object",
        },
        "Response": {
            "properties": {
                "f": {"description": "f desc", "title": "f title", "type": "number"},
                "i": {"title": "I", "type": "integer"},
            },
            "required": ["i", "f"],
            "title": "Response",
            "type": "object",
        },
    }


def test_schema_body(schema):
    method_list = schema["paths"]["/api/test-body"]["post"]

    assert method_list["requestBody"] == {
        "content": {
            "application/json": {
                "schema": {
                    "properties": {
                        "f": {"title": "F", "type": "number"},
                        "i": {"title": "I", "type": "integer"},
                    },
                    "required": ["i", "f"],
                    "title": "BodyParams",
                    "type": "object",
                }
            }
        },
        "required": True,
    }
    assert method_list["responses"] == {
        200: {
            "content": {
                "application/json": {
                    "schema": {"$ref": "#/components/schemas/Response"}
                }
            },
            "description": "OK",
        }
    }


def test_schema_body_schema(schema):
    method_list = schema["paths"]["/api/test-body-schema"]["post"]

    assert method_list["requestBody"] == {
        "content": {
            "application/json": {"schema": {"$ref": "#/components/schemas/Payload"}},
        },
        "required": True,
    }
    assert method_list["responses"] == {
        200: {
            "content": {
                "application/json": {
                    "schema": {"$ref": "#/components/schemas/Response"}
                }
            },
            "description": "OK",
        }
    }


def test_schema_path(schema):
    method_list = schema["paths"]["/api/test-path/{i}/{f}"]["get"]

    assert "requestBody" not in method_list

    assert method_list["parameters"] == [
        {
            "in": "path",
            "name": "i",
            "schema": {"title": "I", "type": "integer"},
            "required": True,
        },
        {
            "in": "path",
            "name": "f",
            "schema": {"title": "F", "type": "number"},
            "required": True,
        },
    ]

    assert method_list["responses"] == {
        200: {
            "content": {
                "application/json": {
                    "schema": {"$ref": "#/components/schemas/Response"},
                },
            },
            "description": "OK",
        }
    }


def test_schema_form(schema):
    method_list = schema["paths"]["/api/test-form"]["post"]

    assert method_list["requestBody"] == {
        "content": {
            "application/x-www-form-urlencoded": {
                "schema": {
                    "properties": {
                        "f": {"title": "F", "type": "number"},
                        "i": {"title": "I", "type": "integer"},
                    },
                    "required": ["i", "f"],
                    "title": "FormParams",
                    "type": "object",
                }
            }
        },
        "required": True,
    }
    assert method_list["responses"] == {
        200: {
            "description": "OK",
            "content": {
                "application/json": {
                    "schema": {"$ref": "#/components/schemas/Response"}
                }
            },
        }
    }


def test_schema_single(schema):
    method_list = schema["paths"]["/api/test-form-single"]["post"]

    assert method_list["requestBody"] == {
        "content": {
            "application/x-www-form-urlencoded": {
                "schema": {
                    "properties": {"data": {"title": "Data", "type": "number"}},
                    "required": ["data"],
                    "title": "FormParams",
                    "type": "object",
                }
            }
        },
        "required": True,
    }
    assert method_list["responses"] == {
        200: {
            "description": "OK",
            "content": {
                "application/json": {
                    "schema": {"$ref": "#/components/schemas/Response"}
                }
            },
        }
    }


def test_schema_form_body(schema):
    method_list = schema["paths"]["/api/test-form-body"]["post"]

    assert method_list["requestBody"] == {
        "content": {
            "multipart/form-data": {
                "schema": {
                    "properties": {
                        "i": {"default": 10, "title": "I", "type": "integer"},
                        "s": {"default": "10", "title": "S", "type": "string"},
                    },
                    "title": "MultiPartBodyParams",
                    "type": "object",
                }
            }
        },
        "required": True,
    }
    assert method_list["responses"] == {
        200: {
            "description": "OK",
            "content": {
                "application/json": {
                    "schema": {"$ref": "#/components/schemas/Response"}
                }
            },
        }
    }


def test_schema_form_file(schema):
    method_list = schema["paths"]["/api/test-form-file"]["post"]

    assert method_list["requestBody"] == {
        "content": {
            "multipart/form-data": {
                "schema": {
                    "properties": {
                        "f": {"title": "F", "type": "number"},
                        "files": {
                            "items": {"format": "binary", "type": "string"},
                            "title": "Files",
                            "type": "array",
                        },
                        "i": {"title": "I", "type": "integer"},
                    },
                    "required": ["files", "i", "f"],
                    "title": "MultiPartBodyParams",
                    "type": "object",
                }
            }
        },
        "required": True,
    }
    assert method_list["responses"] == {
        200: {
            "description": "OK",
            "content": {
                "application/json": {
                    "schema": {"$ref": "#/components/schemas/Response"}
                }
            },
        }
    }


def test_schema_body_file(schema):
    method_list = schema["paths"]["/api/test-body-file"]["post"]

    assert method_list["requestBody"] == {
        "content": {
            "multipart/form-data": {
                "schema": {
                    "properties": {
                        "body": {"$ref": "#/components/schemas/Payload"},
                        "files": {
                            "items": {"format": "binary", "type": "string"},
                            "title": "Files",
                            "type": "array",
                        },
                    },
                    "required": ["files", "body"],
                    "title": "MultiPartBodyParams",
                    "type": "object",
                }
            }
        },
        "required": True,
    }
    assert method_list["responses"] == {
        200: {
            "description": "OK",
            "content": {
                "application/json": {
                    "schema": {"$ref": "#/components/schemas/Response"}
                }
            },
        }
    }


def test_schema_title_description(schema):
    method_list = schema["paths"]["/api/test-title-description/"]["post"]

    assert method_list["summary"] == "Best API Ever"
    assert method_list["tags"] == ["a-tag"]

    assert method_list["requestBody"] == {
        "content": {
            "multipart/form-data": {
                "schema": {
                    "properties": {
                        "file": {
                            "description": "file " "param " "desc",
                            "format": "binary",
                            "title": "File",
                            "type": "string",
                        }
                    },
                    "required": ["file"],
                    "title": "FileParams",
                    "type": "object",
                }
            }
        },
        "required": True,
    }

    assert method_list["parameters"] == [
        {
            "in": "query",
            "name": "param1",
            "required": True,
            "schema": {"title": "param 1 title", "type": "integer"},
        },
        {
            "in": "query",
            "name": "param2",
            "description": "param 2 desc",
            "required": False,
            "schema": {
                "default": "A Default",
                "description": "param 2 desc",
                "title": "Param2",
                "type": "string",
            },
        },
    ]

    assert method_list["responses"] == {
        200: {
            "content": {
                "application/json": {
                    "schema": {"$ref": "#/components/schemas/Response"}
                }
            },
            "description": "OK",
        }
    }


def test_schema_deprecated_example_examples(schema):
    method_list = schema["paths"]["/api/test-deprecated-example-examples/"]["post"]

    assert method_list["parameters"] == [
        {
            "deprecated": True,
            "in": "query",
            "name": "param1",
            "required": False,
            "schema": {"title": "Param1", "type": "integer", "deprecated": True},
        },
        {
            "in": "query",
            "name": "param2",
            "required": True,
            "schema": {"title": "Param2", "type": "string", "example": "Example Value"},
            "example": "Example Value",
        },
        {
            "in": "query",
            "name": "param3",
            "required": True,
            "schema": {
                "maxLength": 5,
                "title": "Param3",
                "type": "string",
                "examples": {
                    "invalid": {
                        "summary": "Invalid data is rejected with an error",
                        "value": "MoreThan5Length",
                    },
                    "normal": {
                        "description": "A **normal** string works correctly.",
                        "summary": "A normal example",
                        "value": "Foo",
                    },
                },
            },
            "examples": {
                "invalid": {
                    "summary": "Invalid data is rejected with an error",
                    "value": "MoreThan5Length",
                },
                "normal": {
                    "description": "A **normal** string works correctly.",
                    "summary": "A normal example",
                    "value": "Foo",
                },
            },
        },
    ]

    assert method_list["responses"] == {
        200: {
            "description": "OK",
        }
    }


def test_union_payload_type(schema):
    method = schema["paths"]["/api/test-union-type"]["post"]

    assert method["requestBody"] == {
        "content": {
            "application/json": {
                "schema": {
                    "anyOf": [
                        {"$ref": "#/components/schemas/TypeA"},
                        {"$ref": "#/components/schemas/TypeB"},
                    ],
                    "title": "Data",
                }
            }
        },
        "required": True,
    }


def test_union_payload_simple(schema):
    method = schema["paths"]["/api/test-union-type-with-simple"]["post"]

    print(method["requestBody"])
    assert method["requestBody"] == {
        "content": {
            "application/json": {
                "schema": {
                    "title": "Data",
                    "anyOf": [
                        {"type": "integer"},
                        {"$ref": "#/components/schemas/TypeB"},
                    ],
                }
            }
        },
        "required": True,
    }


<<<<<<< HEAD
@pytest.mark.skipif(
    sys.version_info < (3, 10),
    reason="requires Python 3.10 or higher (PEP 604)",
)
def test_new_union_payload_type(schema):
    method = schema["paths"]["/api/test-new-union-type"]["post"]

    assert method["requestBody"] == {
        "content": {
            "application/json": {
                "schema": {
                    "anyOf": [
                        {"$ref": "#/components/schemas/TypeA"},
                        {"$ref": "#/components/schemas/TypeB"},
                    ],
                    "title": "Data",
                }
            }
        },
        "required": True,
    }


=======
>>>>>>> fe3d21d5
def test_get_openapi_urls():
    api = NinjaAPI(openapi_url=None)
    paths = get_openapi_urls(api)
    assert len(paths) == 0

    api = NinjaAPI(docs_url=None)
    paths = get_openapi_urls(api)
    assert len(paths) == 1

    api = NinjaAPI(openapi_url="/path", docs_url="/path")
    with pytest.raises(
        AssertionError, match="Please use different urls for openapi_url and docs_url"
    ):
        get_openapi_urls(api)


def test_unique_operation_ids():
    api = NinjaAPI()

    @api.get("/1")
    def same_name(request):
        pass

    @api.get("/2")  # noqa: F811
    def same_name(request):  # noqa: F811
        pass

    match = 'operation_id "test_openapi_schema_same_name" is already used'
    with pytest.warns(UserWarning, match=match):
        api.get_openapi_schema()


def test_docs_decorator():
    api = NinjaAPI(docs_decorator=staff_member_required)

    paths = get_openapi_urls(api)
    assert len(paths) == 2
    for ptrn in paths:
        request = Mock(user=Mock(is_staff=True))
        result = ptrn.callback(request)
        assert result.status_code == 200

        request = Mock(user=Mock(is_staff=False))
        request.build_absolute_uri = lambda: "http://example.com"
        result = ptrn.callback(request)
        assert result.status_code == 302


class TestRenderer(JSONRenderer):
    media_type = "custom/type"


def test_renderer_media_type():
    api = NinjaAPI(renderer=TestRenderer)

    @api.get("/1", response=TypeA)
    def same_name(
        request,
    ):
        pass

    schema = api.get_openapi_schema()
    method = schema["paths"]["/api/1"]["get"]
    assert method["responses"] == {
        200: {
            "content": {
                "custom/type": {"schema": {"$ref": "#/components/schemas/TypeA"}}
            },
            "description": "OK",
        }
    }<|MERGE_RESOLUTION|>--- conflicted
+++ resolved
@@ -752,7 +752,6 @@
     }
 
 
-<<<<<<< HEAD
 @pytest.mark.skipif(
     sys.version_info < (3, 10),
     reason="requires Python 3.10 or higher (PEP 604)",
@@ -776,8 +775,6 @@
     }
 
 
-=======
->>>>>>> fe3d21d5
 def test_get_openapi_urls():
     api = NinjaAPI(openapi_url=None)
     paths = get_openapi_urls(api)
